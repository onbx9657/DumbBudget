--- conflicted
+++ resolved
@@ -181,28 +181,8 @@
     next();
 };
 
-<<<<<<< HEAD
 // Mount all routes under BASE_PATH
 app.use(BASE_PATH, express.static('public', { index: false }));
-=======
-// Middleware to inject BASE_URL into HTML responses
-app.use((req, res, next) => {
-    const originalSend = res.send;
-    res.send = function(body) {
-        if (typeof body === 'string' && body.includes('</head>')) {
-            const baseUrlMeta = `<meta name="base-url" content="${BASE_URL}">`;
-            body = body.replace('</head>', `${baseUrlMeta}</head>`);
-        }
-        return originalSend.call(this, body);
-    };
-    next();
-});
-
-// Serve static files EXCEPT index.html
-app.use(express.static('public', {
-    index: false  // Disable serving index.html automatically
-}));
->>>>>>> 8a924d9e
 
 // Routes
 app.get(BASE_PATH + '/', authMiddleware, (req, res) => {
