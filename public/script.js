--- conflicted
+++ resolved
@@ -1041,12 +1041,6 @@
 // Initialize functionality
 document.addEventListener('DOMContentLoaded', () => {
     initThemeToggle();
-<<<<<<< HEAD
-    setupPinInputs();
-    initModalHandling();
-    initMainPage();
-    updateInstanceName();
-=======
     
     // Check which page we're on
     const isLoginPage = window.location.pathname.includes('login');
@@ -1059,5 +1053,4 @@
         initModalHandling();
         initMainPage();
     }
->>>>>>> 41a42eb8
 }); 